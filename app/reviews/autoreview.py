"""Logic for simulating automatic review decisions for pending revisions."""

from __future__ import annotations

import logging
import re
from collections.abc import Iterable
from dataclasses import dataclass
from difflib import SequenceMatcher

import pywikibot
from bs4 import BeautifulSoup

from .models import EditorProfile, PendingPage, PendingRevision, Wiki
from .services import WikiClient

logger = logging.getLogger(__name__)


@dataclass(frozen=True)
class AutoreviewDecision:
    """Represents the aggregated outcome for a revision."""

    status: str
    label: str
    reason: str


def run_autoreview_for_page(page: PendingPage) -> list[dict]:
    """Run the configured autoreview checks for each pending revision of a page."""

    revisions = list(
        page.revisions.exclude(revid=page.stable_revid).order_by("timestamp", "revid")
    )  # Oldest revision first.
    usernames = {revision.user_name for revision in revisions if revision.user_name}
    profiles = {
        profile.username: profile
        for profile in EditorProfile.objects.filter(wiki=page.wiki, username__in=usernames)
    }
    configuration = page.wiki.configuration

    auto_groups = _normalize_to_lookup(configuration.auto_approved_groups)
    blocking_categories = _normalize_to_lookup(configuration.blocking_categories)
    redirect_aliases = _get_redirect_aliases(page.wiki)
    client = WikiClient(page.wiki)

    results: list[dict] = []
    for revision in revisions:
        profile = profiles.get(revision.user_name or "")
        revision_result = _evaluate_revision(
            revision,
            client,
            profile,
            auto_groups=auto_groups,
            blocking_categories=blocking_categories,
            redirect_aliases=redirect_aliases,
        )
        results.append(
            {
                "revid": revision.revid,
                "tests": revision_result["tests"],
                "decision": {
                    "status": revision_result["decision"].status,
                    "label": revision_result["decision"].label,
                    "reason": revision_result["decision"].reason,
                },
            }
        )

    return results


def _evaluate_revision(
    revision: PendingRevision,
    client: WikiClient,
    profile: EditorProfile | None,
    *,
    auto_groups: dict[str, str],
    blocking_categories: dict[str, str],
    redirect_aliases: list[str],
) -> dict:
    tests: list[dict] = []

    # Test 1: Check if revision has been manually un-approved by a human reviewer
    is_manually_unapproved = client.has_manual_unapproval(revision.page.title, revision.revid)
    if is_manually_unapproved:
        tests.append(
            {
                "id": "manual-unapproval",
                "title": "Manual un-approval check",
                "status": "fail",
                "message": (
                    "This revision was manually un-approved by a human reviewer "
                    "and should not be auto-approved."
                ),
            }
        )
        return {
            "tests": tests,
            "decision": AutoreviewDecision(
                status="blocked",
                label="Cannot be auto-approved",
                reason="Revision was manually un-approved by a human reviewer.",
            ),
        }
    else:
        tests.append(
            {
                "id": "manual-unapproval",
                "title": "Manual un-approval check",
                "status": "ok",
                "message": "This revision has not been manually un-approved.",
            }
        )

    # Test 2: Bot editors can always be auto-approved.
    if _is_bot_user(revision, profile):
        tests.append(
            {
                "id": "bot-user",
                "title": "Bot user",
                "status": "ok",
                "message": "The edit could be auto-approved because the user is a bot.",
            }
        )
        return {
            "tests": tests,
            "decision": AutoreviewDecision(
                status="approve",
                label="Would be auto-approved",
                reason="The user is recognized as a bot.",
            ),
        }
    else:
        tests.append(
            {
                "id": "bot-user",
                "title": "Bot user",
                "status": "not_ok",
                "message": "The user is not marked as a bot.",
            }
        )

    # Test 3: Check if user was blocked after making the edit
    try:
        if client.is_user_blocked_after_edit(revision.user_name, revision.timestamp):
            tests.append(
                {
                    "id": "blocked-user",
                    "title": "User blocked after edit",
                    "status": "fail",
                    "message": "User was blocked after making this edit.",
                }
            )
            return {
                "tests": tests,
                "decision": AutoreviewDecision(
                    status="blocked",
                    label="Cannot be auto-approved",
                    reason="User was blocked after making this edit.",
                ),
            }
        else:
            tests.append(
                {
                    "id": "blocked-user",
                    "title": "User block status",
                    "status": "ok",
                    "message": "User has not been blocked since making this edit.",
                }
            )
    except Exception as e:
        logger.error(f"Error checking blocks for {revision.user_name}: {e}")
        tests.append(
            {
                "id": "blocked-user",
                "title": "Block check failed",
                "status": "fail",
                "message": "Could not verify user block status.",
            }
        )
        return {
            "tests": tests,
            "decision": AutoreviewDecision(
                status="error",
                label="Cannot be auto-approved",
                reason="Unable to verify user was not blocked.",
            ),
        }

    # Test 4: Autoapproved editors can always be auto-approved.
    if auto_groups:
        matched_groups = _matched_user_groups(revision, profile, allowed_groups=auto_groups)
        if matched_groups:
            tests.append(
                {
                    "id": "auto-approved-group",
                    "title": "Auto-approved groups",
                    "status": "ok",
                    "message": "The user belongs to groups: {}.".format(
                        ", ".join(sorted(matched_groups))
                    ),
                }
            )
            return {
                "tests": tests,
                "decision": AutoreviewDecision(
                    status="approve",
                    label="Would be auto-approved",
                    reason="The user belongs to groups that are auto-approved.",
                ),
            }
        else:
            tests.append(
                {
                    "id": "auto-approved-group",
                    "title": "Auto-approved groups",
                    "status": "not_ok",
                    "message": "The user does not belong to auto-approved groups.",
                }
            )
    else:
        if profile and profile.is_autoreviewed:
            tests.append(
                {
                    "id": "auto-approved-group",
                    "title": "Auto-approved groups",
                    "status": "ok",
                    "message": "The user has default auto-approval rights: Autoreviewed.",
                }
            )
            return {
                "tests": tests,
                "decision": AutoreviewDecision(
                    status="approve",
                    label="Would be auto-approved",
                    reason="The user has autoreview rights that allow auto-approval.",
                ),
            }
        else:
            tests.append(
                {
                    "id": "auto-approved-group",
                    "title": "Auto-approved groups",
                    "status": "not_ok",
                    "message": (
                        "The user does not have autoreview rights."
                        if profile and profile.is_autopatrolled
                        else "The user does not have default auto-approval rights."
                    ),
                }
            )

    # Test 5: Do not approve article to redirect conversions
    is_redirect_conversion = _is_article_to_redirect_conversion(revision, redirect_aliases)

    if is_redirect_conversion:
        tests.append(
            {
                "id": "article-to-redirect-conversion",
                "title": "Article-to-redirect conversion",
                "status": "fail",
                "message": ("Converting articles to redirects requires autoreview rights."),
            }
        )
        return {
            "tests": tests,
            "decision": AutoreviewDecision(
                status="blocked",
                label="Cannot be auto-approved",
                reason="Article-to-redirect conversions require autoreview rights.",
            ),
        }
    else:
        tests.append(
            {
                "id": "article-to-redirect-conversion",
                "title": "Article-to-redirect conversion",
                "status": "ok",
                "message": "This is not an article-to-redirect conversion.",
            }
        )

    # Check if user has autopatrolled rights (after redirect conversion check)
    if profile and profile.is_autopatrolled:
        return {
            "tests": tests,
            "decision": AutoreviewDecision(
                status="approve",
                label="Would be auto-approved",
                reason="The user has autopatrol rights that allow auto-approval.",
            ),
        }

    # Test 6: Check if additions have been superseded in current stable version
    try:
        # Get the current stable wikitext
        stable_revision = PendingRevision.objects.filter(
            page=revision.page, revid=revision.page.stable_revid
        ).first()

        if stable_revision:
            current_stable_wikitext = stable_revision.get_wikitext()
            threshold = revision.page.wiki.configuration.superseded_similarity_threshold

            if _is_addition_superseded(revision, current_stable_wikitext, threshold):
                tests.append(
                    {
                        "id": "superseded-additions",
                        "title": "Superseded additions",
                        "status": "ok",
                        "message": (
                            "The additions from this revision have been superseded "
                            "or removed in the latest version."
                        ),
                    }
                )
                return {
                    "tests": tests,
                    "decision": AutoreviewDecision(
                        status="approve",
                        label="Would be auto-approved",
                        reason=(
                            "The additions from this revision have been superseded "
                            "or removed in the latest version."
                        ),
                    ),
                }
            else:
                tests.append(
                    {
                        "id": "superseded-additions",
                        "title": "Superseded additions",
                        "status": "not_ok",
                        "message": "The additions from this revision are still relevant.",
                    }
                )
    except Exception as e:
        logger.error(f"Error checking superseded additions for revision {revision.revid}: {e}")
        tests.append(
            {
                "id": "superseded-additions",
                "title": "Superseded additions check",
                "status": "not_ok",
                "message": "Could not verify if additions were superseded.",
            }
        )

    # Test 7: Blocking categories on the old version prevent automatic approval.
    blocking_hits = _blocking_category_hits(revision, blocking_categories)
    if blocking_hits:
        tests.append(
            {
                "id": "blocking-categories",
                "title": "Blocking categories",
                "status": "fail",
                "message": "The previous version belongs to blocking categories: {}.".format(
                    ", ".join(sorted(blocking_hits))
                ),
            }
        )
        return {
            "tests": tests,
            "decision": AutoreviewDecision(
                status="blocked",
                label="Cannot be auto-approved",
                reason="The previous version belongs to blocking categories.",
            ),
        }

    tests.append(
        {
            "id": "blocking-categories",
            "title": "Blocking categories",
            "status": "ok",
            "message": "The previous version is not in blocking categories.",
        }
    )

    # Test 8: Check for new rendering errors in the HTML.
    new_render_errors = _check_for_new_render_errors(revision, client)
    if new_render_errors:
        tests.append(
            {
                "id": "new-render-errors",
                "title": "New render errors",
                "status": "fail",
                "message": "The edit introduces new rendering errors.",
            }
        )
        return {
            "tests": tests,
            "decision": AutoreviewDecision(
                status="blocked",
                label="Cannot be auto-approved",
                reason="The edit introduces new rendering errors.",
            ),
        }

    tests.append(
        {
            "id": "new-render-errors",
            "title": "New render errors",
            "status": "ok",
            "message": "The edit does not introduce new rendering errors.",
        }
    )

<<<<<<< HEAD
    # Test 7: Reference-only edits can be auto-approved if domains are verified
    parent_wikitext = _get_parent_wikitext(revision)
    current_wikitext = revision.get_wikitext()
    ref_check = _is_reference_only_edit(parent_wikitext, current_wikitext)

    if ref_check["is_reference_only"]:
        # Get domains from added and modified references
        all_changed_refs = ref_check["added_refs"] + ref_check["modified_refs"]
        domains = _get_domains_from_references(all_changed_refs)

        if domains:
            # Check if all domains exist on the wiki
            unverified_domains = []
            for domain in domains:
                if not _check_domain_exists_on_wiki(domain, revision.page.wiki):
                    unverified_domains.append(domain)

            if unverified_domains:
                tests.append(
                    {
                        "id": "reference-only-edit",
                        "title": "Reference-only edit",
                        "status": "fail",
                        "message": (
                            "Edit only modifies references, but contains "
                            "unverified domains: {}.".format(", ".join(sorted(unverified_domains)))
                        ),
                    }
                )
                return {
                    "tests": tests,
                    "decision": AutoreviewDecision(
                        status="manual",
                        label="Requires human review",
                        reason="Reference-only edit contains unverified external domains.",
                    ),
                }
            else:
                tests.append(
                    {
                        "id": "reference-only-edit",
                        "title": "Reference-only edit",
                        "status": "ok",
                        "message": ("Edit only adds/modifies references with verified domains."),
                    }
                )
                return {
                    "tests": tests,
                    "decision": AutoreviewDecision(
                        status="approve",
                        label="Would be auto-approved",
                        reason="Edit only adds or modifies references with verified domains.",
                    ),
                }
        else:
            # No domains in references, can approve
            tests.append(
                {
                    "id": "reference-only-edit",
                    "title": "Reference-only edit",
                    "status": "ok",
                    "message": "Edit only adds/modifies references without external links.",
                }
            )
            return {
                "tests": tests,
                "decision": AutoreviewDecision(
                    status="approve",
                    label="Would be auto-approved",
                    reason="Edit only adds or modifies references without external links.",
                ),
            }
    elif (
        ref_check["removed_refs"] and not ref_check["added_refs"] and not ref_check["modified_refs"]
    ):
        # Only removed references, require manual review
        tests.append(
            {
                "id": "reference-only-edit",
                "title": "Reference-only edit",
                "status": "fail",
                "message": "Edit only removes references, requires manual review.",
            }
        )
    else:
        # Not a reference-only edit
        tests.append(
            {
                "id": "reference-only-edit",
                "title": "Reference-only edit",
                "status": "not_ok",
                "message": "Edit is not reference-only.",
            }
        )
=======
    # Test 8: Invalid ISBN checksums prevent automatic approval.
    wikitext = revision.get_wikitext()
    invalid_isbns = _find_invalid_isbns(wikitext)
    if invalid_isbns:
        tests.append(
            {
                "id": "invalid-isbn",
                "title": "ISBN checksum validation",
                "status": "fail",
                "message": "The edit contains invalid ISBN(s): {}.".format(
                    ", ".join(invalid_isbns)
                ),
            }
        )
        return {
            "tests": tests,
            "decision": AutoreviewDecision(
                status="blocked",
                label="Cannot be auto-approved",
                reason="The edit contains ISBN(s) with invalid checksums.",
            ),
        }

    tests.append(
        {
            "id": "invalid-isbn",
            "title": "ISBN checksum validation",
            "status": "ok",
            "message": "No invalid ISBNs detected.",
        }
    )
>>>>>>> 6e93e9ca

    return {
        "tests": tests,
        "decision": AutoreviewDecision(
            status="manual",
            label="Requires human review",
            reason="In dry-run mode the edit would not be approved automatically.",
        ),
    }


def _get_render_error_count(revision: PendingRevision, html: str) -> int:
    """Calculate and cache the number of rendering errors in the HTML."""
    if revision.render_error_count is not None:
        return revision.render_error_count

    soup = BeautifulSoup(html, "lxml")
    error_count = len(soup.find_all(class_="error"))

    revision.render_error_count = error_count
    revision.save(update_fields=["render_error_count"])
    return error_count


def _check_for_new_render_errors(revision: PendingRevision, client: WikiClient) -> bool:
    """Check if a revision introduces new HTML elements with class='error'."""
    if not revision.parentid:
        return False

    current_html = client.get_rendered_html(revision.revid)
    previous_html = client.get_rendered_html(revision.parentid)

    if not current_html or not previous_html:
        return False

    current_error_count = _get_render_error_count(revision, current_html)

    parent_revision = PendingRevision.objects.filter(
        page__wiki=revision.page.wiki, revid=revision.parentid
    ).first()
    previous_error_count = (
        _get_render_error_count(parent_revision, previous_html) if parent_revision else 0
    )

    return current_error_count > previous_error_count


def _normalize_wikitext(text: str) -> str:
    """Normalize wikitext by removing templates, refs, and extra whitespace.

    Args:
        text: The wikitext to normalize

    Returns:
        Normalized text suitable for similarity comparison
    """
    if not text:
        return ""

    # Remove ref tags and their content
    text = re.sub(r"<ref[^>]*>.*?</ref>", "", text, flags=re.DOTALL | re.IGNORECASE)
    text = re.sub(r"<ref[^>]*/>", "", text, flags=re.IGNORECASE)

    # Remove templates (simplified - handles nested braces at basic level)
    # Remove simple templates first
    text = re.sub(r"\{\{[^{}]*\}\}", "", text)
    # Try again for nested templates (limited depth)
    text = re.sub(r"\{\{[^{}]*\}\}", "", text)

    # Remove HTML comments
    text = re.sub(r"<!--.*?-->", "", text, flags=re.DOTALL)

    # Remove category links
    text = re.sub(r"\[\[Category:[^\]]+\]\]", "", text, flags=re.IGNORECASE)

    # Remove file/image links
    text = re.sub(r"\[\[(File|Image):[^\]]+\]\]", "", text, flags=re.IGNORECASE | re.DOTALL)

    # Strip wiki formatting but keep link text
    text = re.sub(r"\[\[[^\]|]+\|([^\]]+)\]\]", r"\1", text)  # [[link|text]] -> text
    text = re.sub(r"\[\[([^\]]+)\]\]", r"\1", text)  # [[link]] -> link

    # Remove bold/italic markup
    text = re.sub(r"'{2,}", "", text)

    # Normalize whitespace
    text = re.sub(r"\s+", " ", text)
    text = text.strip()

    return text


def _extract_additions(parent_wikitext: str, pending_wikitext: str) -> list[str]:
    """Extract text additions from parent to pending revision.

    Args:
        parent_wikitext: The parent revision wikitext
        pending_wikitext: The pending revision wikitext

    Returns:
        List of added text blocks
    """
    if not pending_wikitext:
        return []

    if not parent_wikitext:
        # If no parent, the entire text is an addition
        return [pending_wikitext]

    matcher = SequenceMatcher(None, parent_wikitext, pending_wikitext)
    additions: list[str] = []

    for tag, i1, i2, j1, j2 in matcher.get_opcodes():
        if tag == "insert" or tag == "replace":
            # Extract the added text from pending revision
            added_text = pending_wikitext[j1:j2]
            if added_text.strip():
                additions.append(added_text)

    return additions


def _is_addition_superseded(
    revision: PendingRevision,
    current_stable_wikitext: str,
    threshold: float,
) -> bool:
    """Check if text additions from a pending revision have been superseded.

    A revision is considered superseded if its text additions are not present
    (or have very low similarity) in the latest version of the article, suggesting
    the content was removed or replaced by subsequent edits.

    Args:
        revision: The pending revision to check
        current_stable_wikitext: The current stable version wikitext (not used anymore,
                                 kept for backward compatibility)
        threshold: Similarity threshold (0.0-1.0). If max similarity < threshold,
                   the addition is considered superseded

    Returns:
        True if the additions appear to be superseded, False otherwise
    """
    # Get the latest revision for the page
    latest_revision = PendingRevision.objects.filter(page=revision.page).order_by("-revid").first()

    if not latest_revision:
        return False

    # If the revision we're checking IS the latest revision, it cannot be superseded
    if latest_revision.revid == revision.revid:
        return False

    # Get the latest version wikitext
    latest_wikitext = latest_revision.get_wikitext()
    if not latest_wikitext:
        return False

    # Get parent and pending wikitext
    parent_wikitext = _get_parent_wikitext(revision)
    pending_wikitext = revision.get_wikitext()

    if not pending_wikitext:
        return False

    # Extract additions
    additions = _extract_additions(parent_wikitext, pending_wikitext)
    if not additions:
        return False

    # Normalize all texts for comparison
    normalized_latest = _normalize_wikitext(latest_wikitext)
    if not normalized_latest:
        return False

    # Check each addition against the latest text
    for addition in additions:
        normalized_addition = _normalize_wikitext(addition)

        # Skip very short additions (likely formatting/punctuation)
        if len(normalized_addition) < 20:
            continue

        # Use SequenceMatcher to get matching blocks
        matcher = SequenceMatcher(None, normalized_addition, normalized_latest)

        # Get all matching blocks and filter out very short matches (< 4 chars)
        # to avoid counting incidental character matches
        matching_blocks = matcher.get_matching_blocks()
        significant_match_length = sum(
            block.size for block in matching_blocks[:-1] if block.size >= 4
        )

        # Calculate what percentage of the addition is present in the latest version
        if len(normalized_addition) > 0:
            match_ratio = significant_match_length / len(normalized_addition)
        else:
            match_ratio = 0.0

        # If the match ratio is low (most of the addition is NOT in the latest version),
        # then the addition has been superseded
        if match_ratio < threshold:
            logger.info(
                "Revision %s appears superseded: addition has %.2f%% match (< %.2f%% threshold)",
                revision.revid,
                match_ratio * 100,
                threshold * 100,
            )
            return True

    return False


def _normalize_to_lookup(values: Iterable[str] | None) -> dict[str, str]:
    lookup: dict[str, str] = {}
    if not values:
        return lookup
    for value in values:
        if not value:
            continue
        normalized = str(value).casefold()
        if normalized:
            lookup[normalized] = str(value)
    return lookup


def _is_bot_user(revision: PendingRevision, profile: EditorProfile | None) -> bool:
    """
    Check if a user is a bot or former bot.

    Args:
        revision: The pending revision to check
        profile: The editor profile if available

    Returns:
        True if the user is a current bot or former bot, False otherwise
    """
    superset = revision.superset_data or {}
    if superset.get("rc_bot"):
        return True

    # Check if we have is_bot_edit result (checks both current and former bot status)
    if is_bot_edit(revision):
        return True

    return False


def _matched_user_groups(
    revision: PendingRevision,
    profile: EditorProfile | None,
    *,
    allowed_groups: dict[str, str],
) -> set[str]:
    if not allowed_groups:
        return set()

    groups: list[str] = []
    superset = revision.superset_data or {}
    superset_groups = superset.get("user_groups") or []
    if isinstance(superset_groups, list):
        groups.extend(str(group) for group in superset_groups if group)
    if profile and profile.usergroups:
        groups.extend(str(group) for group in profile.usergroups if group)

    matched: set[str] = set()
    for group in groups:
        normalized = group.casefold()
        if normalized in allowed_groups:
            matched.add(allowed_groups[normalized])
    return matched


def _blocking_category_hits(revision: PendingRevision, blocking_lookup: dict[str, str]) -> set[str]:
    if not blocking_lookup:
        return set()

    categories = list(revision.get_categories())
    page_categories = revision.page.categories or []
    if isinstance(page_categories, list):
        categories.extend(str(category) for category in page_categories if category)

    matched: set[str] = set()
    for category in categories:
        normalized = str(category).casefold()
        if normalized in blocking_lookup:
            matched.add(blocking_lookup[normalized])
    return matched


def is_bot_edit(revision: PendingRevision) -> bool:
    """Check if a revision was made by a bot or former bot."""
    if not revision.user_name:
        return False
    try:
        profile = EditorProfile.objects.get(wiki=revision.page.wiki, username=revision.user_name)
        # Check both current bot status and former bot status
        return profile.is_bot or profile.is_former_bot
    except EditorProfile.DoesNotExist:
        return False


def _get_redirect_aliases(wiki: Wiki) -> list[str]:
    config = wiki.configuration
    if config.redirect_aliases:
        return config.redirect_aliases

    try:
        site = pywikibot.Site(code=wiki.code, fam=wiki.family)
        request = site.simple_request(
            action="query",
            meta="siteinfo",
            siprop="magicwords",
            formatversion=2,
        )
        response = request.submit()

        magic_words = response.get("query", {}).get("magicwords", [])
        for magic_word in magic_words:
            if magic_word.get("name") == "redirect":
                aliases = magic_word.get("aliases", [])
                config.redirect_aliases = aliases
                config.save(update_fields=["redirect_aliases", "updated_at"])
                return aliases
    except Exception:  # pragma: no cover - network failure fallback
        logger.exception("Failed to fetch redirect magic words for %s", wiki.code)

    language_fallbacks = {
        "de": ["#WEITERLEITUNG", "#REDIRECT"],
        "en": ["#REDIRECT"],
        "pl": ["#PATRZ", "#PRZEKIERUJ", "#TAM", "#REDIRECT"],
        "fi": ["#OHJAUS", "#UUDELLEENOHJAUS", "#REDIRECT"],
    }

    fallback_aliases = language_fallbacks.get(
        wiki.code,
        ["#REDIRECT"],  # fallback for non default languages
    )

    logger.warning(
        "Using fallback redirect aliases for %s: %s",
        wiki.code,
        fallback_aliases,
    )

    # Not saving fallback to cache, so it can be updated later using the API
    return fallback_aliases


def _is_redirect(wikitext: str, redirect_aliases: list[str]) -> bool:
    if not wikitext or not redirect_aliases:
        return False

    patterns = []
    for alias in redirect_aliases:
        word = alias.lstrip("#").strip()
        if word:
            patterns.append(re.escape(word))

    if not patterns:
        return False

    redirect_pattern = r"^#[ \t]*(" + "|".join(patterns) + r")[ \t]*\[\[([^\]\n\r]+?)\]\]"

    match = re.match(redirect_pattern, wikitext, re.IGNORECASE)
    return match is not None


def _get_parent_wikitext(revision: PendingRevision) -> str:
    """Get parent revision wikitext from local database.

    The parent should always be available in the local PendingRevision table,
    as it includes the latest stable revision (fp_stable_id) which is the
    parent of the first pending change.
    """
    if not revision.parentid:
        return ""

    try:
        parent_revision = PendingRevision.objects.get(page=revision.page, revid=revision.parentid)
        return parent_revision.get_wikitext()
    except PendingRevision.DoesNotExist:
        logger.warning(
            "Parent revision %s not found in local database for revision %s",
            revision.parentid,
            revision.revid,
        )
        return ""


def _is_article_to_redirect_conversion(
    revision: PendingRevision,
    redirect_aliases: list[str],
) -> bool:
    current_wikitext = revision.get_wikitext()
    if not _is_redirect(current_wikitext, redirect_aliases):
        return False

    if not revision.parentid:
        return False

    parent_wikitext = _get_parent_wikitext(revision)
    if not parent_wikitext:
        return False

    if _is_redirect(parent_wikitext, redirect_aliases):
        return False

    return True


<<<<<<< HEAD
def _extract_references(wikitext: str) -> list[dict[str, str]]:
    """Extract all reference tags from wikitext.

    Args:
        wikitext: The wikitext to parse

    Returns:
        List of dicts with keys: 'full_match', 'content', 'name', 'group'
        For self-closing refs, 'content' will be empty string
    """
    if not wikitext:
        return []

    references = []

    # Pattern for standard <ref>content</ref> tags (with optional attributes)
    # Captures: name attribute, group attribute, content
    standard_pattern = (
        r"<ref"
        r'(?:\s+name\s*=\s*"([^"]*)")?'  # Optional name attribute
        r'(?:\s+group\s*=\s*"([^"]*)")?'  # Optional group attribute
        r"(?:\s+[^>]*)?"  # Any other attributes
        r">"
        r"(.*?)"  # Content (non-greedy)
        r"</ref>"
    )

    # Pattern for self-closing <ref /> tags
    # Captures: name attribute, group attribute
    self_closing_pattern = (
        r"<ref"
        r'(?:\s+name\s*=\s*"([^"]*)")?'  # Optional name attribute
        r'(?:\s+group\s*=\s*"([^"]*)")?'  # Optional group attribute
        r"(?:\s+[^>]*)?"  # Any other attributes
        r"\s*/>"
    )

    # Find all standard refs
    for match in re.finditer(standard_pattern, wikitext, re.DOTALL | re.IGNORECASE):
        references.append(
            {
                "full_match": match.group(0),
                "name": match.group(1) or "",
                "group": match.group(2) or "",
                "content": match.group(3) or "",
            }
        )

    # Find all self-closing refs
    for match in re.finditer(self_closing_pattern, wikitext, re.IGNORECASE):
        references.append(
            {
                "full_match": match.group(0),
                "name": match.group(1) or "",
                "group": match.group(2) or "",
                "content": "",
            }
        )

    return references


def _remove_references(wikitext: str) -> str:
    """Remove all reference tags from wikitext, leaving other content intact.

    Args:
        wikitext: The wikitext to process

    Returns:
        Wikitext with all <ref>...</ref> and <ref /> tags removed
    """
    if not wikitext:
        return ""

    # Remove standard refs
    result = re.sub(r"<ref(?:\s+[^>]*)?>.*?</ref>", "", wikitext, flags=re.DOTALL | re.IGNORECASE)

    # Remove self-closing refs
    result = re.sub(r"<ref(?:\s+[^>]*)?/>", "", result, flags=re.IGNORECASE)

    return result


def _extract_urls_from_text(text: str) -> list[str]:
    """Extract URLs from text.

    Args:
        text: Text that may contain URLs

    Returns:
        List of URLs found in the text
    """
    if not text:
        return []

    # Pattern for URLs (http, https, ftp)
    url_pattern = r'https?://[^\s\]<>"\'}]+'

    urls = re.findall(url_pattern, text, re.IGNORECASE)
    return urls


def _extract_domain_from_url(url: str) -> str:
    """Extract domain from URL.

    Args:
        url: Full URL

    Returns:
        Domain extracted from URL, empty string if invalid
    """
    if not url:
        return ""

    # Simple domain extraction from URL
    # Match pattern: protocol://domain/path
    match = re.match(r"https?://([^/\s:]+)", url, re.IGNORECASE)
    if match:
        return match.group(1).lower()
    return ""


def _get_domains_from_references(refs: list[dict]) -> set[str]:
    """Extract all unique domains from a list of references.

    Args:
        refs: List of reference dicts with 'content' key

    Returns:
        Set of unique domains found in reference content
    """
    domains = set()
    for ref in refs:
        content = ref.get("content", "")
        urls = _extract_urls_from_text(content)
        for url in urls:
            domain = _extract_domain_from_url(url)
            if domain:
                domains.add(domain)
    return domains


def _check_domain_exists_on_wiki(domain: str, wiki: Wiki) -> bool:
    """Check if a domain has been used in articles on the wiki.

    Args:
        domain: Domain to check (e.g., "example.com")
        wiki: Wiki instance to check against

    Returns:
        True if domain has been used in namespace 0 (articles), False otherwise
    """
    if not domain:
        return False

    try:
        site = pywikibot.Site(code=wiki.code, fam=wiki.family)

        # Use exturlusage to check if domain exists in article namespace (0)
        # We need to check for at least 2 results since the new link will match itself
        results = list(site.exturlusage(domain, namespaces=[0], total=2))

        return len(results) > 1

    except Exception:  # pragma: no cover - network failure fallback
        logger.exception("Failed to check domain %s on wiki %s", domain, wiki.code)
        # On failure, be conservative and return False (require manual review)
        return False


def _is_reference_only_edit(old_wikitext: str, new_wikitext: str) -> dict:
    """Detect if an edit only adds or modifies references.

    Args:
        old_wikitext: Previous version wikitext
        new_wikitext: Current version wikitext

    Returns:
        Dict with keys:
            - is_reference_only: bool indicating if only refs changed
            - added_refs: list of added reference dicts
            - modified_refs: list of modified reference dicts
            - removed_refs: list of removed reference dicts
            - non_ref_changed: bool indicating if non-ref content changed
    """
    old_refs = _extract_references(old_wikitext)
    new_refs = _extract_references(new_wikitext)

    # Remove refs to compare non-ref content
    old_without_refs = _remove_references(old_wikitext)
    new_without_refs = _remove_references(new_wikitext)

    # Normalize whitespace for comparison
    old_normalized = " ".join(old_without_refs.split())
    new_normalized = " ".join(new_without_refs.split())

    non_ref_changed = old_normalized != new_normalized

    # Separate named and unnamed references
    old_named = [ref for ref in old_refs if ref["name"]]
    new_named = [ref for ref in new_refs if ref["name"]]
    old_unnamed = [ref for ref in old_refs if not ref["name"]]
    new_unnamed = [ref for ref in new_refs if not ref["name"]]

    # Match named references by name
    old_named_map = {ref["name"]: ref for ref in old_named}
    new_named_map = {ref["name"]: ref for ref in new_named}

    old_named_keys = set(old_named_map.keys())
    new_named_keys = set(new_named_map.keys())

    added_refs = [new_named_map[key] for key in (new_named_keys - old_named_keys)]
    removed_refs = [old_named_map[key] for key in (old_named_keys - new_named_keys)]

    # Check for modifications in named refs (same name but different content)
    modified_refs = []
    for key in old_named_keys & new_named_keys:
        if old_named_map[key]["content"] != new_named_map[key]["content"]:
            modified_refs.append(new_named_map[key])

    # Match unnamed references by position
    # If counts match and non-ref content hasn't changed, pair them by position
    if len(old_unnamed) == len(new_unnamed) and not non_ref_changed:
        for old_ref, new_ref in zip(old_unnamed, new_unnamed):
            if old_ref["content"] != new_ref["content"]:
                modified_refs.append(new_ref)
    else:
        # Different counts or content changed - treat as additions/removals
        # Match by exact content
        old_unnamed_content = {ref["content"]: ref for ref in old_unnamed}
        new_unnamed_content = {ref["content"]: ref for ref in new_unnamed}

        old_unnamed_keys = set(old_unnamed_content.keys())
        new_unnamed_keys = set(new_unnamed_content.keys())

        added_refs.extend(
            [new_unnamed_content[key] for key in (new_unnamed_keys - old_unnamed_keys)]
        )
        removed_refs.extend(
            [old_unnamed_content[key] for key in (old_unnamed_keys - new_unnamed_keys)]
        )

    # It's reference-only if:
    # 1. Non-ref content hasn't changed
    # 2. At least some refs were added or modified
    # 3. No refs were removed (or only replaced)
    is_reference_only = (
        not non_ref_changed
        and (len(added_refs) > 0 or len(modified_refs) > 0)
        and len(removed_refs) == 0
    )

    return {
        "is_reference_only": is_reference_only,
        "added_refs": added_refs,
        "modified_refs": modified_refs,
        "removed_refs": removed_refs,
        "non_ref_changed": non_ref_changed,
    }
=======
def _validate_isbn_10(isbn: str) -> bool:
    """Validate ISBN-10 checksum."""
    if len(isbn) != 10:
        return False

    total = 0
    for i in range(9):
        if not isbn[i].isdigit():
            return False
        total += int(isbn[i]) * (10 - i)
    if isbn[9] == "X" or isbn[9] == "x":
        total += 10
    elif isbn[9].isdigit():
        total += int(isbn[9])
    else:
        return False

    return total % 11 == 0


def _validate_isbn_13(isbn: str) -> bool:
    """Validate ISBN-13 checksum."""
    if len(isbn) != 13:
        return False

    if not isbn.startswith("978") and not isbn.startswith("979"):
        return False

    if not isbn.isdigit():
        return False

    total = 0
    for i in range(12):
        if i % 2 == 0:
            total += int(isbn[i])
        else:
            total += int(isbn[i]) * 3

    check_digit = (10 - (total % 10)) % 10
    return int(isbn[12]) == check_digit


def _find_invalid_isbns(text: str) -> list[str]:
    """Find all ISBNs in text and return list of invalid ones."""
    isbn_pattern = re.compile(
        r"isbn\s*[=:]?\s*([0-9Xx\-\s]{1,30}?)(?=\s+\d{4}(?:\D|$)|[^\d\sXx\-]|$)", re.IGNORECASE
    )

    invalid_isbns = []
    for match in isbn_pattern.finditer(text):
        isbn_raw = match.group(1)
        isbn_clean = re.sub(r"[\s\-]", "", isbn_raw)

        if not isbn_clean:
            continue

        # Try to validate as ISBN-10 or ISBN-13
        is_valid = False
        if len(isbn_clean) == 10:
            is_valid = _validate_isbn_10(isbn_clean)
        elif len(isbn_clean) == 13:
            is_valid = _validate_isbn_13(isbn_clean)
        else:
            is_valid = False

        if not is_valid:
            invalid_isbns.append(isbn_raw.strip())

    return invalid_isbns
>>>>>>> 6e93e9ca
<|MERGE_RESOLUTION|>--- conflicted
+++ resolved
@@ -406,7 +406,38 @@
         }
     )
 
-<<<<<<< HEAD
+    # Test 8: Invalid ISBN checksums prevent automatic approval.
+    wikitext = revision.get_wikitext()
+    invalid_isbns = _find_invalid_isbns(wikitext)
+    if invalid_isbns:
+        tests.append(
+            {
+                "id": "invalid-isbn",
+                "title": "ISBN checksum validation",
+                "status": "fail",
+                "message": "The edit contains invalid ISBN(s): {}.".format(
+                    ", ".join(invalid_isbns)
+                ),
+            }
+        )
+        return {
+            "tests": tests,
+            "decision": AutoreviewDecision(
+                status="blocked",
+                label="Cannot be auto-approved",
+                reason="The edit contains ISBN(s) with invalid checksums.",
+            ),
+        }
+
+    tests.append(
+        {
+            "id": "invalid-isbn",
+            "title": "ISBN checksum validation",
+            "status": "ok",
+            "message": "No invalid ISBNs detected.",
+        }
+    )
+
     # Test 7: Reference-only edits can be auto-approved if domains are verified
     parent_wikitext = _get_parent_wikitext(revision)
     current_wikitext = revision.get_wikitext()
@@ -501,39 +532,6 @@
                 "message": "Edit is not reference-only.",
             }
         )
-=======
-    # Test 8: Invalid ISBN checksums prevent automatic approval.
-    wikitext = revision.get_wikitext()
-    invalid_isbns = _find_invalid_isbns(wikitext)
-    if invalid_isbns:
-        tests.append(
-            {
-                "id": "invalid-isbn",
-                "title": "ISBN checksum validation",
-                "status": "fail",
-                "message": "The edit contains invalid ISBN(s): {}.".format(
-                    ", ".join(invalid_isbns)
-                ),
-            }
-        )
-        return {
-            "tests": tests,
-            "decision": AutoreviewDecision(
-                status="blocked",
-                label="Cannot be auto-approved",
-                reason="The edit contains ISBN(s) with invalid checksums.",
-            ),
-        }
-
-    tests.append(
-        {
-            "id": "invalid-isbn",
-            "title": "ISBN checksum validation",
-            "status": "ok",
-            "message": "No invalid ISBNs detected.",
-        }
-    )
->>>>>>> 6e93e9ca
 
     return {
         "tests": tests,
@@ -945,7 +943,77 @@
     return True
 
 
-<<<<<<< HEAD
+def _validate_isbn_10(isbn: str) -> bool:
+    """Validate ISBN-10 checksum."""
+    if len(isbn) != 10:
+        return False
+
+    total = 0
+    for i in range(9):
+        if not isbn[i].isdigit():
+            return False
+        total += int(isbn[i]) * (10 - i)
+    if isbn[9] == "X" or isbn[9] == "x":
+        total += 10
+    elif isbn[9].isdigit():
+        total += int(isbn[9])
+    else:
+        return False
+
+    return total % 11 == 0
+
+
+def _validate_isbn_13(isbn: str) -> bool:
+    """Validate ISBN-13 checksum."""
+    if len(isbn) != 13:
+        return False
+
+    if not isbn.startswith("978") and not isbn.startswith("979"):
+        return False
+
+    if not isbn.isdigit():
+        return False
+
+    total = 0
+    for i in range(12):
+        if i % 2 == 0:
+            total += int(isbn[i])
+        else:
+            total += int(isbn[i]) * 3
+
+    check_digit = (10 - (total % 10)) % 10
+    return int(isbn[12]) == check_digit
+
+
+def _find_invalid_isbns(text: str) -> list[str]:
+    """Find all ISBNs in text and return list of invalid ones."""
+    isbn_pattern = re.compile(
+        r"isbn\s*[=:]?\s*([0-9Xx\-\s]{1,30}?)(?=\s+\d{4}(?:\D|$)|[^\d\sXx\-]|$)", re.IGNORECASE
+    )
+
+    invalid_isbns = []
+    for match in isbn_pattern.finditer(text):
+        isbn_raw = match.group(1)
+        isbn_clean = re.sub(r"[\s\-]", "", isbn_raw)
+
+        if not isbn_clean:
+            continue
+
+        # Try to validate as ISBN-10 or ISBN-13
+        is_valid = False
+        if len(isbn_clean) == 10:
+            is_valid = _validate_isbn_10(isbn_clean)
+        elif len(isbn_clean) == 13:
+            is_valid = _validate_isbn_13(isbn_clean)
+        else:
+            is_valid = False
+
+        if not is_valid:
+            invalid_isbns.append(isbn_raw.strip())
+
+    return invalid_isbns
+
+
 def _extract_references(wikitext: str) -> list[dict[str, str]]:
     """Extract all reference tags from wikitext.
 
@@ -1204,75 +1272,4 @@
         "modified_refs": modified_refs,
         "removed_refs": removed_refs,
         "non_ref_changed": non_ref_changed,
-    }
-=======
-def _validate_isbn_10(isbn: str) -> bool:
-    """Validate ISBN-10 checksum."""
-    if len(isbn) != 10:
-        return False
-
-    total = 0
-    for i in range(9):
-        if not isbn[i].isdigit():
-            return False
-        total += int(isbn[i]) * (10 - i)
-    if isbn[9] == "X" or isbn[9] == "x":
-        total += 10
-    elif isbn[9].isdigit():
-        total += int(isbn[9])
-    else:
-        return False
-
-    return total % 11 == 0
-
-
-def _validate_isbn_13(isbn: str) -> bool:
-    """Validate ISBN-13 checksum."""
-    if len(isbn) != 13:
-        return False
-
-    if not isbn.startswith("978") and not isbn.startswith("979"):
-        return False
-
-    if not isbn.isdigit():
-        return False
-
-    total = 0
-    for i in range(12):
-        if i % 2 == 0:
-            total += int(isbn[i])
-        else:
-            total += int(isbn[i]) * 3
-
-    check_digit = (10 - (total % 10)) % 10
-    return int(isbn[12]) == check_digit
-
-
-def _find_invalid_isbns(text: str) -> list[str]:
-    """Find all ISBNs in text and return list of invalid ones."""
-    isbn_pattern = re.compile(
-        r"isbn\s*[=:]?\s*([0-9Xx\-\s]{1,30}?)(?=\s+\d{4}(?:\D|$)|[^\d\sXx\-]|$)", re.IGNORECASE
-    )
-
-    invalid_isbns = []
-    for match in isbn_pattern.finditer(text):
-        isbn_raw = match.group(1)
-        isbn_clean = re.sub(r"[\s\-]", "", isbn_raw)
-
-        if not isbn_clean:
-            continue
-
-        # Try to validate as ISBN-10 or ISBN-13
-        is_valid = False
-        if len(isbn_clean) == 10:
-            is_valid = _validate_isbn_10(isbn_clean)
-        elif len(isbn_clean) == 13:
-            is_valid = _validate_isbn_13(isbn_clean)
-        else:
-            is_valid = False
-
-        if not is_valid:
-            invalid_isbns.append(isbn_raw.strip())
-
-    return invalid_isbns
->>>>>>> 6e93e9ca
+    }